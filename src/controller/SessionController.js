--- conflicted
+++ resolved
@@ -1,14 +1,8 @@
-<<<<<<< HEAD
 import {clientsArray} from "../util/SessionUtil";
 import {callWebHook} from "../util/functions";
 import {opendata} from "../util/CreateSessionUtil";
 import getAllTokens from "../util/GetAllTokens";
 import Logger from "../util/logger";
-=======
-import {clientsArray, sessions} from "../util/sessionUtil";
-import {openData} from "../util/createSessionUtil";
-import getAllTokens from "../util/getAllTokens";
->>>>>>> 680adaad
 import api from "axios";
 import fs from "fs";
 import mime from "mime-types";
@@ -79,10 +73,7 @@
 export async function startAllSessions(req, res) {
     const {secretkey} = req.params;
     const {authorization: token} = req.headers;
-<<<<<<< HEAD
-=======
-
->>>>>>> 680adaad
+
     let tokenDecrypt = "";
 
     if (secretkey === undefined) {
@@ -101,11 +92,7 @@
     }
 
     allSessions.map(async (session) => {
-<<<<<<< HEAD
         await opendata(req, session.replace(".data.json", ""));
-=======
-        await openData(req, res, session.replace(".data.json", ""));
->>>>>>> 680adaad
     });
 
     return await res.status(201).json({status: "Success", message: "Iniciando todas as sessões"});
@@ -129,11 +116,7 @@
     clientsArray[session] = {status: null};
 
     req.io.emit("whatsapp-status", false);
-<<<<<<< HEAD
     callWebHook(req.client, "closesession", {"message": `Session: ${session} disconnected`, connected: false});
-=======
-    await api.post(process.env.WEBHOOK_URL, {"message": `Session: ${session} disconnected`, connected: false});
->>>>>>> 680adaad
 
     return res.status(200).json({status: true, message: "Sessão Fechada com sucesso"});
 }
@@ -175,18 +158,11 @@
 
 export async function getMediaByMessage(req, res) {
     const session = req.session;
-<<<<<<< HEAD
     const client = req.client;
     const {messageId} = req.params;
 
     try {
         const message = await client.getMessageById(messageId);
-=======
-    const {messageId} = req.params;
-
-    try {
-        const message = await clientsArray[session].getMessageById(messageId);
->>>>>>> 680adaad
 
         if (!message)
             return res.status(400).json(
